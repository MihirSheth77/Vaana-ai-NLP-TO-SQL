--- conflicted
+++ resolved
@@ -528,12 +528,12 @@
 
         if sql is None:
             return QueryResponse(error="Model could not generate SQL for this question.")
-<<<<<<< HEAD
-=======
+
+
 
         if session.get("engine") is None:
             return QueryResponse(error="If you want to run the SQL query, connect to a database first.")
->>>>>>> bdf149af
+
         
         if req.return_sql_only:
             return QueryResponse(sql=sql)
