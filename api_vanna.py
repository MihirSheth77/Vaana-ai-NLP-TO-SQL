--- conflicted
+++ resolved
@@ -530,12 +530,10 @@
         
         vn = session["vn"]
 
-<<<<<<< HEAD
         engine = session.get("engine")
         if engine is None and not req.return_sql_only:
-=======
         if session.get("engine") is None:
->>>>>>> d8829eb2
+
             return QueryResponse(error="If you want to run the SQL query, connect to a database first.")
 
         # Generate SQL from question
@@ -543,11 +541,9 @@
         sql = vn.ask(req.question)
         print(f"🔍 DEBUG: Generated SQL: {sql}")
 
-<<<<<<< HEAD
         if sql is None:
             return QueryResponse(error="Model could not generate SQL for this question.")
         
-=======
         sql_raw = vn.ask(req.question)
         sql = normalize_sql_output(sql_raw)
         print(f"🔍 DEBUG: Generated SQL: {sql_raw}")
@@ -563,7 +559,6 @@
             return QueryResponse(error="If you want to run the SQL query, connect to a database first.")
 
 
->>>>>>> d8829eb2
         if req.return_sql_only:
             return QueryResponse(sql=sql)
 
@@ -640,12 +635,10 @@
         prompt = req.question if not context else f"{req.question}\n\nError encountered: {context}"
         try:
             sql = vn.ask(prompt)
-<<<<<<< HEAD
-=======
 
             sql_raw = vn.ask(prompt)
             sql = normalize_sql_output(sql_raw)
->>>>>>> d8829eb2
+
             if sql is None:
                 raise ValueError("Model returned no SQL")
             with engine.connect() as conn:
